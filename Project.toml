--- conflicted
+++ resolved
@@ -1,14 +1,10 @@
 name = "MayOptimize"
 uuid = "049513e6-5a5e-4281-9d48-334ebac8954e"
 authors = ["Éric Thiébaut <https://github.com/emmt>"]
-<<<<<<< HEAD
-version = "0.2.1"
-=======
 version = "0.3.0"
 
 [deps]
 LinearAlgebra = "37e2e46d-f89d-539d-b4ee-838fcccc9c8e"
->>>>>>> eb5a79eb
 
 [compat]
 julia = "1"
